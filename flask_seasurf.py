'''
    flaskext.seasurf
    ----------------

    A Flask extension providing fairly good protection against cross-site
    request forgery (CSRF), otherwise known as "sea surf".

    :copyright: (c) 2011 by Max Countryman.
    :license: BSD, see LICENSE for more details.
'''

from __future__ import absolute_import

__version_info__ = ('0', '2', '2')
__version__ = '.'.join(__version_info__)
__author__ = 'Max Countryman'
__license__ = 'BSD'
__copyright__ = '(c) 2011 by Max Countryman'
__all__ = ['SeaSurf']

import sys
import hashlib
import random

from datetime import timedelta

from flask import (_app_ctx_stack, current_app, g, has_request_context, request,
                   session)
from werkzeug.exceptions import BadRequest, Forbidden
from werkzeug.security import safe_str_cmp


PY3 = sys.version_info[0] >= 3
if PY3:
    import urllib.parse as urlparse
    _MAX_CSRF_KEY = 2 << 63
else:
    import urlparse
    _MAX_CSRF_KEY = long(2 << 63)


if hasattr(random, 'SystemRandom'):
    randrange = random.SystemRandom().randrange
else:
    randrange = random.randrange

REASON_NO_REFERER = u'Referer checking failed: no referer.'
REASON_BAD_REFERER = u'Referer checking failed: {0} does not match {1}.'
REASON_NO_CSRF_TOKEN = u'CSRF token not set.'
REASON_BAD_TOKEN = u'CSRF token missing or incorrect.'
REASON_NO_REQUEST = u'CSRF validation can only happen within a request context.'


def _same_origin(url1, url2):
    '''
    Determine if two URLs share the same origin.

    :param url1: The first URL to compare.
    :param url2: The second URL to compare.
    '''
    p1, p2 = urlparse.urlparse(url1), urlparse.urlparse(url2)
    origin1 = p1.scheme, p1.hostname, p1.port
    origin2 = p2.scheme, p2.hostname, p2.port
    return origin1 == origin2


class SeaSurf(object):
    '''
    Primary class container for CSRF validation logic. The main function of
    this extension is to generate and validate CSRF tokens. The design and
    implementation of this extension is influenced by Django's CSRF middleware.

    Tokens are generated using a salted SHA1 hash. The salt is based off a
    a random range. The OS's SystemRandom is used if available, otherwise
    the core random.randrange is used.

    You might intialize :class:`SeaSurf` something like this::

        csrf = SeaSurf()

    Then pass the application object to be configured::

        csrf.init_app(app)

    Validation will now be active for all requests whose methods are not GET,
    HEAD, OPTIONS, or TRACE.

    When using other request methods, such as POST for instance, you will need
    to provide the CSRF token as a parameter. This can be achieved by making
    use of the Jinja global. In your template::

        <form method="POST">
        ...
        <input type="hidden" name="_csrf_token" value="{{ csrf_token() }}">
        </form>

    This will assign a token to both the session cookie and the rendered HTML
    which will then be validated on the backend. POST requests missing this
    field will fail unless the header X-CSRFToken is specified.

    .. admonition:: Excluding Views From Validation

        For views that use methods which may be validated but for which you
        wish to not run validation on you may make use of the :class:`exempt`
        decorator to indicate that they should not be checked.
    '''

    def __init__(self, app=None):
        self._exempt_views = set()
        self._include_views = set()
        self._exempt_urls = tuple()
        self._disable_cookie = None

        if app is not None:
            self.init_app(app)

    def init_app(self, app):
        '''
        Initializes a Flask object `app`, binds CSRF validation to
        app.before_request, and assigns `csrf_token` as a Jinja global.

        :param app: The Flask application object.
        '''

        app.before_request(self._before_request)
        app.after_request(self._after_request)

        # Expose the CSRF token to the template.
        app.jinja_env.globals['csrf_token'] = self._get_token

        self._csrf_name = app.config.get('CSRF_COOKIE_NAME', '_csrf_token')
        self._csrf_header_name = app.config.get('CSRF_HEADER_NAME',
                                                'X-CSRFToken')
        self._csrf_disable = app.config.get('CSRF_DISABLE',
                                            app.config.get('TESTING', False))
        self._csrf_timeout = app.config.get('CSRF_COOKIE_TIMEOUT',
                                            timedelta(days=5))
        self._csrf_secure = app.config.get('CSRF_COOKIE_SECURE', False)
        self._csrf_httponly = app.config.get('CSRF_COOKIE_HTTPONLY', False)
        self._csrf_path = app.config.get('CSRF_COOKIE_PATH', '/')
        self._csrf_domain = app.config.get('CSRF_COOKIE_DOMAIN')
        self._check_referer = app.config.get('CSRF_CHECK_REFERER', True)
        self._type = app.config.get('SEASURF_INCLUDE_OR_EXEMPT_VIEWS',
                                    'exempt')

        return self

    def exempt(self, view):
        '''
        A decorator that can be used to exclude a view from CSRF validation.

        Example usage of :class:`exempt` might look something like this::

            csrf = SeaSurf(app)

            @csrf.exempt
            @app.route('/some_view')
            def some_view():
                return render_template('some_view.html')

        :param view: The view to be wrapped by the decorator.
        '''

        view_location = '{0}.{1}'.format(view.__module__, view.__name__)
        self._exempt_views.add(view_location)
        return view

    def exempt_urls(self, urls):
        self._exempt_urls = urls

    def include(self, view):
        '''
        A decorator that can be used to include a view from CSRF validation.

        Example usage of :class:`include` might look something like this::

            csrf = SeaSurf(app)

            @csrf.include
            @app.route('/some_view')
            def some_view():
                return render_template('some_view.html')

        :param view: The view to be wrapped by the decorator.
        '''

        view_location = '{0}.{1}'.format(view.__module__, view.__name__)
        self._include_views.add(view_location)
        return view

    def disable_cookie(self, callback):
        '''
        A decorator to programmatically disable setting the CSRF token cookie
        on the response. The function will be passed a Flask Response object
        for the current request.

        The decorated function must return :class:`True` or :class:`False`.

        Example usage of :class:`disable_cookie` might look something
        like::

            csrf = SeaSurf(app)

            @csrf.disable_cookie
            def disable_cookie(response):
                if is_api_request():
                    return False
                return True
        '''

        self._disable_cookie = callback
        return callback

    def validate(self):
        '''
        Validates a CSRF token for the current request.

        If CSRF token is invalid, stops execution and sends a Forbidden error
        response to the client. Can be used in combination with :class:`exempt`
        to programmatically enable CSRF protection per request.

        Example usage of :class:`validate` might look something
        like::

            csrf = SeaSurf(app)

            @csrf.exempt
            @app.route('/sometimes_requires_csrf')
            def sometimes_requires_csrf():
                if not oauth_request():
                    # validate csrf unless this is an OAuth request
                    csrf.validate()
                return render_template('sometimes_requires_csrf.html')
        '''

        if not has_request_context():
            raise Forbidden(description=REASON_NO_REQUEST)

        # Tell _after_request to still set the CSRF token cookie when this
        # view was exemp, but validate was called manually in the view
        g.csrf_validation_checked = True

        server_csrf_token = session.get(self._csrf_name, None)

        if request.is_secure and self._check_referer:
            referer = request.headers.get('Referer')
            if referer is None:
                error = (REASON_NO_REFERER, request.path)
                error = u'Forbidden ({0}): {1}'.format(*error)
                current_app.logger.warning(error)
                raise Forbidden(description=REASON_NO_REFERER)

            # By setting the Access-Control-Allow-Origin header, browsers
            # will let you send cross-domain AJAX requests so if there is
            # an Origin header, the browser has already decided that it
            # trusts this domain otherwise it would have blocked the
            # request before it got here.
            allowed_referer = request.headers.get('Origin') or request.url_root
            if not _same_origin(referer, allowed_referer):
                error = REASON_BAD_REFERER.format(referer, allowed_referer)
                description = error
                error = (error, request.path)
                error = u'Forbidden ({0}): {1}'.format(*error)
                current_app.logger.warning(error)
                raise Forbidden(description=description)

        request_csrf_token = request.form.get(self._csrf_name, '')
        if not request_csrf_token:
            # Check to see if the data is being sent as JSON
            try:
                if hasattr(request, 'json') and request.json:
                    request_csrf_token = request.json.get(self._csrf_name, '')

            # Except Attribute error if JSON data is a list
            except (BadRequest, AttributeError):
                pass

        if not request_csrf_token:
            # As per the Django middleware, this makes AJAX easier and
            # PUT and DELETE possible.
            request_csrf_token = request.headers.get(self._csrf_header_name, '')

        some_none = None in (request_csrf_token, server_csrf_token)
        if some_none or not safe_str_cmp(request_csrf_token, server_csrf_token):
            error = (REASON_BAD_TOKEN, request.path)
            error = u'Forbidden ({0}): {1}'.format(*error)
            current_app.logger.warning(error)
            raise Forbidden(description=REASON_BAD_TOKEN)

    def _should_use_token(self, view_func):
        '''
        Given a view function, determine whether or not we should deliver a
        CSRF token to this view through the response and validate CSRF tokens
        upon requests to this view.

        :param view_func: A view function.
        '''
        if (hasattr(g, 'csrf_validation_checked') and
            getattr(g, 'csrf_validation_checked')):
            return True

        if view_func is None or self._type not in ('exempt', 'include'):
            return False

        view = '{0}.{1}'.format(view_func.__module__, view_func.__name__)
        if self._type == 'exempt' and view in self._exempt_views:
            return False

        if self._type == 'include' and view not in self._include_views:
            return False

        url = u'{0}{1}'.format(request.script_root, request.path)
        if url.startswith(self._exempt_urls):
            return False

        return True

    def _before_request(self):
        '''
        Determine if a view is exempt from CSRF validation and if not
        then ensure the validity of the CSRF token. This method is bound to
        the Flask `before_request` decorator.

        If a request is determined to be secure, i.e. using HTTPS, then we
        use strict referer checking to prevent a man-in-the-middle attack
        from being plausible.

        Validation is suspended if `TESTING` is True in your application's
        configuration.
        '''

        if self._csrf_disable:
            return  # don't validate for testing

        server_csrf_token = session.get(self._csrf_name, None)
        if not server_csrf_token:
            setattr(_app_ctx_stack.top,
                    self._csrf_name,
                    self._generate_token())
        else:
            setattr(_app_ctx_stack.top, self._csrf_name, server_csrf_token)

        # Always set this to let the response know whether or not to set the
        # CSRF token.
        _app_ctx_stack.top._view_func = \
            current_app.view_functions.get(request.endpoint)

        if request.method not in ('GET', 'HEAD', 'OPTIONS', 'TRACE'):
            # Retrieve the view function based on the request endpoint and
            # then compare it to the set of exempted views
            if not self._should_use_token(_app_ctx_stack.top._view_func):
                return

            self.validate()

    def _after_request(self, response):
        '''
        Checks if the `flask._app_ctx_object` object contains the CSRF token,
        and if the view in question has CSRF protection enabled. If both,
        goes on to check if a cookie needs to be set by verifying the cookie
        presented by the request matches the CSRF token and the user has not
        requested a token in a Jinja template.

        If the token does not match or the user has requested a token,returns
        the response with a cookie containing the token. Otherwise we return
        the response unaltered. Bound to the Flask `after_request` decorator.

        :param response: A Flask Response object.
        '''
        if getattr(_app_ctx_stack.top, self._csrf_name, None) is None:
            return response

        _view_func = getattr(_app_ctx_stack.top, '_view_func', False)
        if not (_view_func and self._should_use_token(_view_func)):
            return response

        # Don't apply set_cookie if the request included the cookie
        # and did not request a token (ie simple AJAX requests, etc)
        csrf_cookie_matches = request.cookies.get(self._csrf_name, False) == getattr(_app_ctx_stack.top, self._csrf_name)
        if csrf_cookie_matches and not getattr(_app_ctx_stack.top, 'csrf_token_requested', False):
            return response

<<<<<<< HEAD
=======
        if self._disable_cookie and self._disable_cookie(response):
            return response

        self._set_csrf_cookie(response)
        return response

    def _set_csrf_cookie(self, response):
        '''
        Adds a csrf token cookie to the given response.

        :param response: A Flask Response object.
        '''

>>>>>>> b2895b1e
        csrf_token = getattr(_app_ctx_stack.top, self._csrf_name)
        if session.get(self._csrf_name) != csrf_token:
            session[self._csrf_name] = csrf_token
        response.set_cookie(self._csrf_name,
                            csrf_token,
                            max_age=self._csrf_timeout,
                            secure=self._csrf_secure,
                            httponly=self._csrf_httponly,
                            path=self._csrf_path,
                            domain=self._csrf_domain)
        response.vary.add('Cookie')

    def _get_token(self):
        '''
        Attempts to get a token from the request cookies.

        This is passed to the Jinja env globals as 'csrf_token'.
        '''
        # The Django behavior is to flag any call to `get_token` so that the middleware
        # will only pass the Set-Cookie header when a request needs a token generated
        # generated or has requested one in it's template.
        # See https://github.com/django/django/blob/86de930f/django/middleware/csrf.py#L74
        _app_ctx_stack.top.csrf_token_requested = True

        token = getattr(_app_ctx_stack.top, self._csrf_name, None)
        if PY3 and isinstance(token, bytes):
            return token.decode('utf8')
        return token

    def _generate_token(self):
        '''
        Generates a token with randomly salted SHA1. Returns a string.
        '''
        salt = str(randrange(0, _MAX_CSRF_KEY)).encode('utf-8')
        return hashlib.sha1(salt).hexdigest()<|MERGE_RESOLUTION|>--- conflicted
+++ resolved
@@ -24,8 +24,7 @@
 
 from datetime import timedelta
 
-from flask import (_app_ctx_stack, current_app, g, has_request_context, request,
-                   session)
+from flask import _app_ctx_stack, current_app, request, session
 from werkzeug.exceptions import BadRequest, Forbidden
 from werkzeug.security import safe_str_cmp
 
@@ -48,7 +47,6 @@
 REASON_BAD_REFERER = u'Referer checking failed: {0} does not match {1}.'
 REASON_NO_CSRF_TOKEN = u'CSRF token not set.'
 REASON_BAD_TOKEN = u'CSRF token missing or incorrect.'
-REASON_NO_REQUEST = u'CSRF validation can only happen within a request context.'
 
 
 def _same_origin(url1, url2):
@@ -109,7 +107,6 @@
         self._exempt_views = set()
         self._include_views = set()
         self._exempt_urls = tuple()
-        self._disable_cookie = None
 
         if app is not None:
             self.init_app(app)
@@ -137,7 +134,6 @@
                                             timedelta(days=5))
         self._csrf_secure = app.config.get('CSRF_COOKIE_SECURE', False)
         self._csrf_httponly = app.config.get('CSRF_COOKIE_HTTPONLY', False)
-        self._csrf_path = app.config.get('CSRF_COOKIE_PATH', '/')
         self._csrf_domain = app.config.get('CSRF_COOKIE_DOMAIN')
         self._check_referer = app.config.get('CSRF_CHECK_REFERER', True)
         self._type = app.config.get('SEASURF_INCLUDE_OR_EXEMPT_VIEWS',
@@ -188,105 +184,6 @@
         self._include_views.add(view_location)
         return view
 
-    def disable_cookie(self, callback):
-        '''
-        A decorator to programmatically disable setting the CSRF token cookie
-        on the response. The function will be passed a Flask Response object
-        for the current request.
-
-        The decorated function must return :class:`True` or :class:`False`.
-
-        Example usage of :class:`disable_cookie` might look something
-        like::
-
-            csrf = SeaSurf(app)
-
-            @csrf.disable_cookie
-            def disable_cookie(response):
-                if is_api_request():
-                    return False
-                return True
-        '''
-
-        self._disable_cookie = callback
-        return callback
-
-    def validate(self):
-        '''
-        Validates a CSRF token for the current request.
-
-        If CSRF token is invalid, stops execution and sends a Forbidden error
-        response to the client. Can be used in combination with :class:`exempt`
-        to programmatically enable CSRF protection per request.
-
-        Example usage of :class:`validate` might look something
-        like::
-
-            csrf = SeaSurf(app)
-
-            @csrf.exempt
-            @app.route('/sometimes_requires_csrf')
-            def sometimes_requires_csrf():
-                if not oauth_request():
-                    # validate csrf unless this is an OAuth request
-                    csrf.validate()
-                return render_template('sometimes_requires_csrf.html')
-        '''
-
-        if not has_request_context():
-            raise Forbidden(description=REASON_NO_REQUEST)
-
-        # Tell _after_request to still set the CSRF token cookie when this
-        # view was exemp, but validate was called manually in the view
-        g.csrf_validation_checked = True
-
-        server_csrf_token = session.get(self._csrf_name, None)
-
-        if request.is_secure and self._check_referer:
-            referer = request.headers.get('Referer')
-            if referer is None:
-                error = (REASON_NO_REFERER, request.path)
-                error = u'Forbidden ({0}): {1}'.format(*error)
-                current_app.logger.warning(error)
-                raise Forbidden(description=REASON_NO_REFERER)
-
-            # By setting the Access-Control-Allow-Origin header, browsers
-            # will let you send cross-domain AJAX requests so if there is
-            # an Origin header, the browser has already decided that it
-            # trusts this domain otherwise it would have blocked the
-            # request before it got here.
-            allowed_referer = request.headers.get('Origin') or request.url_root
-            if not _same_origin(referer, allowed_referer):
-                error = REASON_BAD_REFERER.format(referer, allowed_referer)
-                description = error
-                error = (error, request.path)
-                error = u'Forbidden ({0}): {1}'.format(*error)
-                current_app.logger.warning(error)
-                raise Forbidden(description=description)
-
-        request_csrf_token = request.form.get(self._csrf_name, '')
-        if not request_csrf_token:
-            # Check to see if the data is being sent as JSON
-            try:
-                if hasattr(request, 'json') and request.json:
-                    request_csrf_token = request.json.get(self._csrf_name, '')
-
-            # Except Attribute error if JSON data is a list
-            except (BadRequest, AttributeError):
-                pass
-
-        if not request_csrf_token:
-            # As per the Django middleware, this makes AJAX easier and
-            # PUT and DELETE possible.
-            request_csrf_token = request.headers.get(self._csrf_header_name, '')
-
-        some_none = None in (request_csrf_token, server_csrf_token)
-        if some_none or not safe_str_cmp(request_csrf_token, server_csrf_token):
-            error = (REASON_BAD_TOKEN, request.path)
-            error = u'Forbidden ({0}): {1}'.format(*error)
-            current_app.logger.warning(error)
-            raise Forbidden(description=REASON_BAD_TOKEN)
-
     def _should_use_token(self, view_func):
         '''
         Given a view function, determine whether or not we should deliver a
@@ -295,10 +192,6 @@
 
         :param view_func: A view function.
         '''
-        if (hasattr(g, 'csrf_validation_checked') and
-            getattr(g, 'csrf_validation_checked')):
-            return True
-
         if view_func is None or self._type not in ('exempt', 'include'):
             return False
 
@@ -332,13 +225,13 @@
         if self._csrf_disable:
             return  # don't validate for testing
 
-        server_csrf_token = session.get(self._csrf_name, None)
-        if not server_csrf_token:
+        csrf_token = session.get(self._csrf_name, None)
+        if not csrf_token:
             setattr(_app_ctx_stack.top,
                     self._csrf_name,
                     self._generate_token())
         else:
-            setattr(_app_ctx_stack.top, self._csrf_name, server_csrf_token)
+            setattr(_app_ctx_stack.top, self._csrf_name, csrf_token)
 
         # Always set this to let the response know whether or not to set the
         # CSRF token.
@@ -351,19 +244,60 @@
             if not self._should_use_token(_app_ctx_stack.top._view_func):
                 return
 
-            self.validate()
+            if request.is_secure and self._check_referer:
+                referer = request.headers.get('Referer')
+                if referer is None:
+                    error = (REASON_NO_REFERER, request.path)
+                    error = u'Forbidden ({0}): {1}'.format(*error)
+                    current_app.logger.warning(error)
+                    raise Forbidden(description=REASON_NO_REFERER)
+
+                # By setting the Access-Control-Allow-Origin header, browsers
+                # will let you send cross-domain AJAX requests so if there is
+                # an Origin header, the browser has already decided that it
+                # trusts this domain otherwise it would have blocked the
+                # request before it got here.
+                allowed_referer = request.headers.get('Origin') or \
+                                  request.url_root
+                if not _same_origin(referer, allowed_referer):
+                    error = REASON_BAD_REFERER.format(referer, allowed_referer)
+                    description = error
+                    error = (error, request.path)
+                    error = u'Forbidden ({0}): {1}'.format(*error)
+                    current_app.logger.warning(error)
+                    raise Forbidden(description=description)
+
+            request_csrf_token = request.form.get(self._csrf_name, '')
+            if request_csrf_token == '':
+                # Check to see if the data is being sent as JSON
+                try:
+                    if hasattr(request, 'json') and request.json:
+                        request_csrf_token = request.json.get(self._csrf_name,\
+                                                              '')
+                # Except Attribute error if JSON data is a list
+                except (BadRequest, AttributeError):
+                    pass
+
+            if request_csrf_token == '':
+                # As per the Django middleware, this makes AJAX easier and
+                # PUT and DELETE possible.
+                request_csrf_token = \
+                    request.headers.get(self._csrf_header_name, '')
+
+            some_none = None in (request_csrf_token, csrf_token)
+            if some_none or not safe_str_cmp(request_csrf_token, csrf_token):
+                error = (REASON_BAD_TOKEN, request.path)
+                error = u'Forbidden ({0}): {1}'.format(*error)
+                current_app.logger.warning(error)
+                raise Forbidden(description=REASON_BAD_TOKEN)
 
     def _after_request(self, response):
         '''
         Checks if the `flask._app_ctx_object` object contains the CSRF token,
         and if the view in question has CSRF protection enabled. If both,
-        goes on to check if a cookie needs to be set by verifying the cookie
-        presented by the request matches the CSRF token and the user has not
-        requested a token in a Jinja template.
-
-        If the token does not match or the user has requested a token,returns
-        the response with a cookie containing the token. Otherwise we return
-        the response unaltered. Bound to the Flask `after_request` decorator.
+        returns the response with a cookie containing the token. If not then we
+        just return the response unaltered. Bound to the Flask `after_request`
+        decorator.
 
         :param response: A Flask Response object.
         '''
@@ -380,8 +314,6 @@
         if csrf_cookie_matches and not getattr(_app_ctx_stack.top, 'csrf_token_requested', False):
             return response
 
-<<<<<<< HEAD
-=======
         if self._disable_cookie and self._disable_cookie(response):
             return response
 
@@ -395,7 +327,6 @@
         :param response: A Flask Response object.
         '''
 
->>>>>>> b2895b1e
         csrf_token = getattr(_app_ctx_stack.top, self._csrf_name)
         if session.get(self._csrf_name) != csrf_token:
             session[self._csrf_name] = csrf_token
@@ -404,22 +335,14 @@
                             max_age=self._csrf_timeout,
                             secure=self._csrf_secure,
                             httponly=self._csrf_httponly,
-                            path=self._csrf_path,
                             domain=self._csrf_domain)
         response.vary.add('Cookie')
+        return response
 
     def _get_token(self):
         '''
         Attempts to get a token from the request cookies.
-
-        This is passed to the Jinja env globals as 'csrf_token'.
-        '''
-        # The Django behavior is to flag any call to `get_token` so that the middleware
-        # will only pass the Set-Cookie header when a request needs a token generated
-        # generated or has requested one in it's template.
-        # See https://github.com/django/django/blob/86de930f/django/middleware/csrf.py#L74
-        _app_ctx_stack.top.csrf_token_requested = True
-
+        '''
         token = getattr(_app_ctx_stack.top, self._csrf_name, None)
         if PY3 and isinstance(token, bytes):
             return token.decode('utf8')
