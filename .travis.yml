--- conflicted
+++ resolved
@@ -6,11 +6,7 @@
   - 3.4
   - 3.5
   - 3.6
-<<<<<<< HEAD
-install: pip install flask && pip install nose
-=======
 install:
   - pip install flask && pip install nose
   - if [[ $TRAVIS_PYTHON_VERSION == '2.6' ]]; then travis_retry pip install unittest2; fi
->>>>>>> b2895b1e
 script: python setup.py test
