from __future__ import with_statement

import sys

<<<<<<< HEAD
from flask import Flask, render_template_string
from flask_seasurf import SeaSurf
=======
from flask import Flask, render_template_string, request
from flask_seasurf import SeaSurf, REASON_NO_REQUEST
from werkzeug.exceptions import Forbidden
from werkzeug.http import parse_cookie
>>>>>>> b2895b1e

try:
    # Python 2.6
    import unittest2 as unittest
except ImportError:
    # Python >= 2.7
    import unittest

if sys.version_info[0] < 3:
    b = lambda s: s
else:
    b = lambda s: s.encode('utf-8')


class BaseTestCase(unittest.TestCase):
    # Methods for backwards compatibility with python 2.5 & 2.6
    def assertIn(self, value, container, err=None):
        self.assertTrue(value in container, err)

    def assertNotIn(self, value, container, err=None):
        self.assertTrue(value not in container, err)

    def assertIsNotNone(self, value, err=None):
        self.assertNotEqual(value, None, err)


class SeaSurfTestCase(BaseTestCase):
    def setUp(self):
        app = Flask(__name__)
        app.debug = True
        app.secret_key = '1234'
        self.app = app

        csrf = SeaSurf()
        csrf._csrf_disable = False
        self.csrf = csrf

        # Initialize CSRF protection.
        self.csrf.init_app(app)

        @csrf.exempt
        @app.route('/foo', methods=['POST'])
        @app.route('/foo/<term>', methods=['POST'])
        def foo(term=None):
            return 'bar'

        @app.route('/bar', methods=['POST'])
        @app.route('/bar/<term>', methods=['POST'])
        def bar(term=None):
            return 'foo'

    def test_generate_token(self):
        self.assertIsNotNone(self.csrf._generate_token())

    def test_unique_generation(self):
        token_a = self.csrf._generate_token()
        token_b = self.csrf._generate_token()
        self.assertNotEqual(token_a, token_b)

    def test_token_is_string(self):
        token = self.csrf._generate_token()
        self.assertEqual(type(token), str)

    def test_exempt_view(self):
        rv = self.app.test_client().post('/foo')
        self.assertIn(b('bar'), rv.data)

        rv = self.app.test_client().post(u'/foo/\xf8')
        self.assertIn(b('bar'), rv.data)

    def test_token_validation(self):
        # should produce a logger warning
        rv = self.app.test_client().post('/bar')
        self.assertIn(b('403 Forbidden'), rv.data)

        rv = self.app.test_client().post(u'/bar/\xf8')
        self.assertIn(b('403 Forbidden'), rv.data)

    def test_json_token_validation_bad(self):
        """Should fail with 403 JSON _csrf_token differers from session token"""
        tokenA = self.csrf._generate_token()
        tokenB = self.csrf._generate_token()
        data = {'_csrf_token': tokenB}
        with self.app.test_client() as client:
            with client.session_transaction() as sess:
                sess[self.csrf._csrf_name] = tokenA
                client.set_cookie('www.example.com', self.csrf._csrf_name, tokenB)

            rv = client.post('/bar', data=data)
            self.assertEqual(rv.status_code, 403, rv)

            rv = client.post(u'/bar/\xf8', data=data)
            self.assertEqual(rv.status_code, 403, rv)

    def test_json_token_validation_good(self):
        """Should succeed error if JSON has _csrf_token set"""
        token = self.csrf._generate_token()
        data = {'_csrf_token': token}
        with self.app.test_client() as client:
            with client.session_transaction() as sess:
                client.set_cookie('www.example.com', self.csrf._csrf_name, token)
                sess[self.csrf._csrf_name] = token

            rv = client.post('/bar', data=data)
            self.assertEqual(rv.status_code, 200, rv)

            rv = client.post(u'/bar/\xf8', data=data)
            self.assertEqual(rv.status_code, 200, rv)

    def test_https_bad_referer(self):
        with self.app.test_client() as client:
            with client.session_transaction() as sess:
                token = self.csrf._generate_token()

                client.set_cookie('www.example.com', self.csrf._csrf_name, token)
                sess[self.csrf._csrf_name] = token

            # once this is reached the session was stored
            rv = client.post('/bar',
                data={self.csrf._csrf_name: token},
                base_url='https://www.example.com',
                headers={'Referer': 'https://www.evil.com/foobar'})

            self.assertEqual(403, rv.status_code)

            rv = client.post(u'/bar/\xf8',
                data={self.csrf._csrf_name: token},
                base_url='https://www.example.com',
                headers={'Referer': u'https://www.evil.com/\xf8'})

            self.assertEqual(403, rv.status_code)

    def test_https_good_referer(self):
        with self.app.test_client() as client:
            with client.session_transaction() as sess:
                token = self.csrf._generate_token()

                client.set_cookie('www.example.com', self.csrf._csrf_name, token)
                sess[self.csrf._csrf_name] = token

            # once this is reached the session was stored
            rv = client.post('/bar',
                data={self.csrf._csrf_name: token},
                base_url='https://www.example.com',
                headers={'Referer': 'https://www.example.com/foobar'})

            self.assertEqual(rv.status_code, 200)

            rv = client.post(u'/bar/\xf8',
                data={self.csrf._csrf_name: token},
                base_url='https://www.example.com',
                headers={'Referer': 'https://www.example.com/foobar\xf8'})

            self.assertEqual(rv.status_code, 200)

    def test_token_in_header(self):
        with self.app.test_client() as client:
            with client.session_transaction() as sess:
                token = self.csrf._generate_token()
                sess[self.csrf._csrf_name] = token

            headers = {
                self.csrf._csrf_header_name: token,
            }

            rv = client.post('/bar', headers=headers)
            self.assertEqual(rv.status_code, 200, rv)

            rv = client.post(u'/bar/\xf8', headers=headers)
            self.assertEqual(rv.status_code, 200, rv)

    def test_token_in_form_data(self):
        with self.app.test_client() as client:
            with client.session_transaction() as sess:
                token = self.csrf._generate_token()
                sess[self.csrf._csrf_name] = token

            data = '{0}={1}'.format(self.csrf._csrf_name, token)
            content_type = 'application/x-www-form-urlencoded'

            rv = client.post('/bar', data=data, content_type=content_type)
            self.assertEqual(rv.status_code, 200, rv)

            rv = client.post(u'/bar/\xf8', data=data, content_type=content_type)
            self.assertEqual(rv.status_code, 200, rv)

    def test_invalid_json_does_not_return_400(self):
        """Flask with Python3 raises a BadRequest anytime someone accesses
        `request.json` with invalid JSON. Flask-Seasurf should not cause a
        400 response when checking for a csrf token.
        """
        with self.app.test_client() as client:
            with client.session_transaction() as sess:
                token = self.csrf._generate_token()
                sess[self.csrf._csrf_name] = token

            headers = {
                self.csrf._csrf_header_name: token,
            }
            data = '{]\]{'
            content_type = 'application/json'

            rv = client.post('/bar',
                             data=data,
                             content_type=content_type,
                             headers=headers)
            self.assertEqual(rv.status_code, 200, rv)

            rv = client.post(u'/bar/\xf8',
                             data=data,
                             content_type=content_type,
                             headers=headers)
            self.assertEqual(rv.status_code, 200, rv)

<<<<<<< HEAD
=======
    def test_cannot_validate_without_request(self):
        with self.assertRaises(Forbidden) as ex:
            self.csrf.validate()
        expected_exception_message = '403 Forbidden: {0}'.format(REASON_NO_REQUEST)
        self.assertEqual(str(ex.exception), expected_exception_message)
>>>>>>> b2895b1e

class SeaSurfTestCaseExemptViews(BaseTestCase):
    def setUp(self):
        app = Flask(__name__)
        app.debug = True
        app.secret_key = '1234'
        app.config['SEASURF_INCLUDE_OR_EXEMPT_VIEWS'] = 'exempt'

        self.app = app

        csrf = SeaSurf()
        csrf._csrf_disable = False
        self.csrf = csrf

        # Initialize CSRF protection.
        self.csrf.init_app(app)

        @csrf.exempt
        @app.route('/foo', methods=['POST'])
        def foo():
            return 'bar'

        @app.route('/bar', methods=['POST'])
        def bar():
            return 'foo'

    def test_exempt_view(self):
        with self.app.test_client() as c:
            rv = c.post('/foo')
            self.assertIn(b('bar'), rv.data)
            cookie = self.getCookie(rv, self.csrf._csrf_name)
            self.assertEqual(cookie, None)

    def test_token_validation(self):
        # should produce a logger warning
        rv = self.app.test_client().post('/bar')
        self.assertIn(b('403 Forbidden'), rv.data)

    def getCookie(self, response, cookie_name):
        cookies = response.headers.getlist('Set-Cookie')
        for cookie in cookies:
            key, value = list(parse_cookie(cookie).items())[0]
            if key == cookie_name:
                return value
        return None


class SeaSurfTestCaseIncludeViews(BaseTestCase):
    def setUp(self):
        app = Flask(__name__)
        app.debug = True
        app.secret_key = '1234'
        app.config['SEASURF_INCLUDE_OR_EXEMPT_VIEWS'] = 'include'

        self.app = app

        csrf = SeaSurf()
        csrf._csrf_disable = False
        self.csrf = csrf

        # Initialize CSRF protection.
        self.csrf.init_app(app)

        @csrf.include
        @app.route('/foo', methods=['POST'])
        @app.route('/foo/<term>', methods=['POST'])
        def foo(term=None):
            return 'bar'

        @app.route('/bar', methods=['POST'])
        @app.route('/bar/<term>', methods=['POST'])
        def bar(term=None):
            return 'foo'

    def test_include_view(self):
        rv = self.app.test_client().post('/foo')
        self.assertIn(b('403 Forbidden'), rv.data)

        rv = self.app.test_client().post(u'/foo/\xf8')
        self.assertIn(b('403 Forbidden'), rv.data)

    def test_token_validation(self):
        # should produce a logger warning
        rv = self.app.test_client().post('/bar')
        self.assertIn(b('foo'), rv.data)

        rv = self.app.test_client().post(u'/bar/\xf8')
        self.assertIn(b('foo'), rv.data)


class SeaSurfTestCaseExemptUrls(BaseTestCase):
    def setUp(self):
        app = Flask(__name__)
        app.debug = True
        app.secret_key = '1234'

        self.app = app

        csrf = SeaSurf()
        csrf._csrf_disable = False
        self.csrf = csrf

        # Initialize CSRF protection.
        self.csrf.init_app(app)
        self.csrf.exempt_urls(('/foo',))

        @app.route('/foo/baz', methods=['POST'])
        def foobaz():
            return 'bar'

        @app.route('/foo/quz', methods=['POST'])
        def fooquz():
            return 'bar'

        @app.route('/bar', methods=['POST'])
        def bar():
            return 'foo'

    def test_exempt_view(self):
        rv = self.app.test_client().post('/foo/baz')
        self.assertIn(b('bar'), rv.data)
        with self.app.test_client() as c:
            rv = c.post('/foo/quz')
            self.assertIn(b('bar'), rv.data)
            cookie = self.getCookie(rv, self.csrf._csrf_name)
            self.assertEqual(cookie, None)

    def test_token_validation(self):
        with self.app.test_client() as c:
            # should produce a logger warning
            rv = c.post('/bar')
            self.assertIn(b('403 Forbidden'), rv.data)
            cookie = self.getCookie(rv, self.csrf._csrf_name)
            token = self.csrf._get_token()
            self.assertEqual(cookie, token)

    def getCookie(self, response, cookie_name):
        cookies = response.headers.getlist('Set-Cookie')
        for cookie in cookies:
            key, value = list(parse_cookie(cookie).items())[0]
            if key == cookie_name:
                return value
        return None


class SeaSurfTestCaseDisableCookie(unittest.TestCase):
    def setUp(self):
        app = Flask(__name__)
        app.debug = True
        app.secret_key = '1234'

        self.app = app

        csrf = SeaSurf()
        csrf._csrf_disable = False
        self.csrf = csrf

        # Initialize CSRF protection.
        self.csrf.init_app(app)

        @self.csrf.disable_cookie
        def disable_cookie(response):
            if request.path == '/foo/baz':
                return True
            if request.path == '/manual':
                return True
            return False

        @app.route('/foo/baz', methods=['GET'])
        def foobaz():
            return 'bar'

        @app.route('/foo/quz', methods=['GET'])
        def fooquz():
            return 'bar'

        @csrf.exempt
        @app.route('/manual', methods=['POST'])
        def manual():
            csrf.validate()
            return 'bar'

    def test_has_csrf_cookie(self):
        with self.app.test_client() as c:
            rv = c.get('/foo/quz')
            self.assertIn(b('bar'), rv.data)
            cookie = self.getCookie(rv, self.csrf._csrf_name)
            token = self.csrf._get_token()
            self.assertEqual(cookie, token)

    def test_no_csrf_cookie(self):
        with self.app.test_client() as c:
            rv = c.get('/foo/baz')
            cookie = self.getCookie(rv, self.csrf._csrf_name)
            self.assertEqual(cookie, None)

    def test_no_csrf_cookie_even_after_manually_validated(self):
        with self.app.test_client() as c:
            rv = c.post('/manual')
            self.assertIn(b('403 Forbidden'), rv.data)
            cookie = self.getCookie(rv, self.csrf._csrf_name)
            self.assertEqual(cookie, None)

    def getCookie(self, response, cookie_name):
        cookies = response.headers.getlist('Set-Cookie')
        for cookie in cookies:
            key, value = list(parse_cookie(cookie).items())[0]
            if key == cookie_name:
                return value
        return None


class SeaSurfTestManualValidation(unittest.TestCase):
    def setUp(self):
        app = Flask(__name__)
        app.debug = True
        app.secret_key = '1234'

        self.app = app

        csrf = SeaSurf()
        csrf._csrf_disable = False
        self.csrf = csrf

        # Initialize CSRF protection.
        self.csrf.init_app(app)

        @csrf.exempt
        @app.route('/manual', methods=['POST'])
        def manual():
            csrf.validate()
            return 'bar'

<<<<<<< HEAD
=======
    def test_can_manually_validate_exempt_views(self):
        with self.app.test_client() as c:
            rv = c.post('/manual')
            self.assertIn(b('403 Forbidden'), rv.data)
            cookie = self.getCookie(rv, self.csrf._csrf_name)
            token = self.csrf._get_token()
            self.assertEqual(cookie, token)

    def getCookie(self, response, cookie_name):
        cookies = response.headers.getlist('Set-Cookie')
        for cookie in cookies:
            key, value = list(parse_cookie(cookie).items())[0]
            if key == cookie_name:
                return value
        return None


>>>>>>> b2895b1e
class SeaSurfTestCaseSave(BaseTestCase):
    def setUp(self):
        app = Flask(__name__)
        app.debug = True
        app.secret_key = '1234'
        self.app = app

        @app.after_request
        def after_request(response):
            from flask import session
            response.headers['X-Session-Modified'] = str(session.modified)
            return response

        csrf = SeaSurf()
        csrf._csrf_disable = False
        self.csrf = csrf

        # Initialize CSRF protection.
        self.csrf.init_app(app)

        @app.route('/foo', methods=['GET'])
        def foo():
            return 'bar'

    def test_save(self):
        with self.app.test_client() as client:
            rv = client.get('/foo')
            self.assertIn(b('bar'), rv.data)
            self.assertEqual(rv.headers['X-Session-Modified'], 'True')

            rv = client.get('/foo')
            self.assertIn(b('bar'), rv.data)
            self.assertEqual(rv.headers['X-Session-Modified'], 'False')


<<<<<<< HEAD

=======
>>>>>>> b2895b1e
class SeaSurfTestCaseReferer(BaseTestCase):
    def setUp(self):
        app = Flask(__name__)
        app.debug = True
        app.secret_key = '1234'
        app.config['CSRF_CHECK_REFERER'] = False
        self.app = app

        csrf = SeaSurf()
        csrf._csrf_disable = False
        self.csrf = csrf

        # Initialize CSRF protection.
        self.csrf.init_app(app)

        @csrf.exempt
        @app.route('/foo', methods=['POST'])
        @app.route('/foo/<term>', methods=['POST'])
        def foo(term=None):
            return 'bar'

        @app.route('/bar', methods=['POST'])
        @app.route('/bar/<term>', methods=['POST'])
        def bar(term=None):
            return 'foo'

    def test_https_referer_check_disabled(self):
        with self.app.test_client() as client:
            with client.session_transaction() as sess:
                token = self.csrf._generate_token()

                client.set_cookie('www.example.com', self.csrf._csrf_name, token)
                sess[self.csrf._csrf_name] = token

            # once this is reached the session was stored
            rv = client.post('/bar',
                data={self.csrf._csrf_name: token},
                base_url='https://www.example.com',
                headers={'Referer': 'https://www.evil.com/foobar'})

            self.assertEqual(200, rv.status_code)

            rv = client.post(u'/bar/\xf8',
                data={self.csrf._csrf_name: token},
                base_url='https://www.example.com',
                headers={'Referer': u'https://www.evil.com/\xf8'})

            self.assertEqual(200, rv.status_code)


class SeaSurfTestCaseSetCookie(BaseTestCase):
    '''
    Tests the Set-Cookie header behavior

    SeaSurf should add the Set-Cookie header for `_csrf_name` when
    the request does not have a matching cookie or a token is requested
    in the template for that request.

    Other requests (e.g, AJAX calls) do not require the Set-Cookie header,
    which has the side affect of breaking caches.
    '''
    def setUp(self):
        app = Flask(__name__)
        app.debug = True
        app.secret_key = '1234'
        self.app = app

        csrf = SeaSurf()
        csrf._csrf_disable = False
        self.csrf = csrf

        self.csrf.init_app(app)

        @app.route('/foo', methods=['GET'])
        def foo():
            return 'bar'

        @app.route('/bar', methods=['POST'])
        def bar():
            return 'foo'

        @app.route('/baz', methods=['GET'])
        def baz():
            return render_template_string('{{ csrf_token() }}')

    def test_header_set_cookie(self):
        '''
        Test that the Set-Cookie header was passed on a new request
        '''
        with self.app.test_client() as client:
            res1 = client.get('/foo')

            self.assertIn(self.csrf._csrf_name,
                          res1.headers.get('Set-Cookie', ''),
                          'CSRF cookie should have been set if the client has no cookie')

            res2 = client.get('/foo')

            self.assertNotIn(self.csrf._csrf_name,
                             res2.headers.get('Set-Cookie', ''),
                             'CSRF cookie should not be set if the client provided a matching cookie')

            res3 = client.get('/baz')

            self.assertIn(self.csrf._csrf_name,
                          res3.headers.get('Set-Cookie', ''),
                          'CSRF cookie always be re-set if a token is requested by the template')

            client.cookie_jar.clear()

            res4 = client.get('/foo')

            self.assertIn(self.csrf._csrf_name,
                          res4.headers.get('Set-Cookie', ''),
                          'CSRF cookie always be re-set if a token is requested by the template')

    def test_header_set_on_post(self):
        with self.app.test_client() as client:
            headers = {}
            res1 = client.post('/bar', headers=headers)
            self.assertEqual(res1.status_code, 403)

            for cookie in client.cookie_jar:
                if cookie.name == self.csrf._csrf_name:
                    headers[self.csrf._csrf_header_name] = cookie.value

            res2 = client.post('/bar', headers=headers)
            self.assertEqual(res2.status_code, 200)


def suite():
    suite = unittest.TestSuite()
    suite.addTest(unittest.makeSuite(SeaSurfTestCase))
    suite.addTest(unittest.makeSuite(SeaSurfTestCaseExemptViews))
    suite.addTest(unittest.makeSuite(SeaSurfTestCaseIncludeViews))
    suite.addTest(unittest.makeSuite(SeaSurfTestCaseExemptUrls))
    suite.addTest(unittest.makeSuite(SeaSurfTestCaseDisableCookie))
    suite.addTest(unittest.makeSuite(SeaSurfTestCaseSave))
    suite.addTest(unittest.makeSuite(SeaSurfTestCaseSetCookie))
<<<<<<< HEAD
=======
    suite.addTest(unittest.makeSuite(SeaSurfTestCaseReferer))
    suite.addTest(unittest.makeSuite(SeaSurfTestManualValidation))
>>>>>>> b2895b1e
    return suite


if __name__ == '__main__':
    unittest.main(defaultTest='suite')<|MERGE_RESOLUTION|>--- conflicted
+++ resolved
@@ -1,23 +1,13 @@
 from __future__ import with_statement
 
 import sys
-
-<<<<<<< HEAD
-from flask import Flask, render_template_string
-from flask_seasurf import SeaSurf
-=======
+import unittest
+
 from flask import Flask, render_template_string, request
 from flask_seasurf import SeaSurf, REASON_NO_REQUEST
 from werkzeug.exceptions import Forbidden
 from werkzeug.http import parse_cookie
->>>>>>> b2895b1e
-
-try:
-    # Python 2.6
-    import unittest2 as unittest
-except ImportError:
-    # Python >= 2.7
-    import unittest
+
 
 if sys.version_info[0] < 3:
     b = lambda s: s
@@ -25,19 +15,7 @@
     b = lambda s: s.encode('utf-8')
 
 
-class BaseTestCase(unittest.TestCase):
-    # Methods for backwards compatibility with python 2.5 & 2.6
-    def assertIn(self, value, container, err=None):
-        self.assertTrue(value in container, err)
-
-    def assertNotIn(self, value, container, err=None):
-        self.assertTrue(value not in container, err)
-
-    def assertIsNotNone(self, value, err=None):
-        self.assertNotEqual(value, None, err)
-
-
-class SeaSurfTestCase(BaseTestCase):
+class SeaSurfTestCase(unittest.TestCase):
     def setUp(self):
         app = Flask(__name__)
         app.debug = True
@@ -225,16 +203,17 @@
                              headers=headers)
             self.assertEqual(rv.status_code, 200, rv)
 
-<<<<<<< HEAD
-=======
     def test_cannot_validate_without_request(self):
         with self.assertRaises(Forbidden) as ex:
             self.csrf.validate()
         expected_exception_message = '403 Forbidden: {0}'.format(REASON_NO_REQUEST)
         self.assertEqual(str(ex.exception), expected_exception_message)
->>>>>>> b2895b1e
-
-class SeaSurfTestCaseExemptViews(BaseTestCase):
+
+    def assertIsNotNone(self, value):
+        self.assertNotEqual(value, None)
+
+
+class SeaSurfTestCaseExemptViews(unittest.TestCase):
     def setUp(self):
         app = Flask(__name__)
         app.debug = True
@@ -260,16 +239,164 @@
             return 'foo'
 
     def test_exempt_view(self):
-        with self.app.test_client() as c:
-            rv = c.post('/foo')
-            self.assertIn(b('bar'), rv.data)
-            cookie = self.getCookie(rv, self.csrf._csrf_name)
-            self.assertEqual(cookie, None)
+        rv = self.app.test_client().post('/foo')
+        self.assertIn(b('bar'), rv.data)
 
     def test_token_validation(self):
         # should produce a logger warning
         rv = self.app.test_client().post('/bar')
         self.assertIn(b('403 Forbidden'), rv.data)
+
+    def assertIn(self, value, container):
+        self.assertTrue(value in container)
+
+
+class SeaSurfTestCaseIncludeViews(unittest.TestCase):
+    def setUp(self):
+        app = Flask(__name__)
+        app.debug = True
+        app.secret_key = '1234'
+        app.config['SEASURF_INCLUDE_OR_EXEMPT_VIEWS'] = 'include'
+
+        self.app = app
+
+        csrf = SeaSurf()
+        csrf._csrf_disable = False
+        self.csrf = csrf
+
+        # Initialize CSRF protection.
+        self.csrf.init_app(app)
+
+        @csrf.include
+        @app.route('/foo', methods=['POST'])
+        @app.route('/foo/<term>', methods=['POST'])
+        def foo(term=None):
+            return 'bar'
+
+        @app.route('/bar', methods=['POST'])
+        @app.route('/bar/<term>', methods=['POST'])
+        def bar(term=None):
+            return 'foo'
+
+    def test_include_view(self):
+        rv = self.app.test_client().post('/foo')
+        self.assertIn(b('403 Forbidden'), rv.data)
+
+        rv = self.app.test_client().post(u'/foo/\xf8')
+        self.assertIn(b('403 Forbidden'), rv.data)
+
+    def test_token_validation(self):
+        # should produce a logger warning
+        rv = self.app.test_client().post('/bar')
+        self.assertIn(b('foo'), rv.data)
+
+        rv = self.app.test_client().post(u'/bar/\xf8')
+        self.assertIn(b('foo'), rv.data)
+
+    def assertIn(self, value, container):
+        self.assertTrue(value in container)
+
+
+class SeaSurfTestCaseExemptUrls(unittest.TestCase):
+    def setUp(self):
+        app = Flask(__name__)
+        app.debug = True
+        app.secret_key = '1234'
+
+        self.app = app
+
+        csrf = SeaSurf()
+        csrf._csrf_disable = False
+        self.csrf = csrf
+
+        # Initialize CSRF protection.
+        self.csrf.init_app(app)
+        self.csrf.exempt_urls(('/foo',))
+
+        @app.route('/foo/baz', methods=['POST'])
+        def foobaz():
+            return 'bar'
+
+        @app.route('/foo/quz', methods=['POST'])
+        def fooquz():
+            return 'bar'
+
+        @app.route('/bar', methods=['POST'])
+        def bar():
+            return 'foo'
+
+    def test_exempt_view(self):
+        rv = self.app.test_client().post('/foo/baz')
+        self.assertIn(b('bar'), rv.data)
+        rv = self.app.test_client().post('/foo/quz')
+        self.assertIn(b('bar'), rv.data)
+
+    def test_token_validation(self):
+        # should produce a logger warning
+        rv = self.app.test_client().post('/bar')
+        self.assertIn(b('403 Forbidden'), rv.data)
+
+    def assertIn(self, value, container):
+        self.assertTrue(value in container)
+
+
+class SeaSurfTestCaseDisableCookie(unittest.TestCase):
+    def setUp(self):
+        app = Flask(__name__)
+        app.debug = True
+        app.secret_key = '1234'
+
+        self.app = app
+
+        csrf = SeaSurf()
+        csrf._csrf_disable = False
+        self.csrf = csrf
+
+        # Initialize CSRF protection.
+        self.csrf.init_app(app)
+
+        @self.csrf.disable_cookie
+        def disable_cookie(response):
+            if request.path == '/foo/baz':
+                return True
+            if request.path == '/manual':
+                return True
+            return False
+
+        @app.route('/foo/baz', methods=['GET'])
+        def foobaz():
+            return 'bar'
+
+        @app.route('/foo/quz', methods=['GET'])
+        def fooquz():
+            return 'bar'
+
+        @csrf.exempt
+        @app.route('/manual', methods=['POST'])
+        def manual():
+            csrf.validate()
+            return 'bar'
+
+    def test_has_csrf_cookie(self):
+        with self.app.test_client() as c:
+            rv = c.get('/foo/quz')
+            self.assertIn(b('bar'), rv.data)
+            cookie = self.getCookie(rv, self.csrf._csrf_name)
+            token = self.csrf._get_token()
+            self.assertEqual(cookie, token)
+
+    def test_no_csrf_cookie(self):
+        with self.app.test_client() as c:
+            rv = c.get('/foo/baz')
+            cookie = self.getCookie(rv, self.csrf._csrf_name)
+            self.assertEqual(cookie, None)
+
+    def test_no_csrf_cookie_even_after_manually_validated(self):
+        with self.app.test_client() as c:
+            rv = c.post('/manual')
+            self.assertIn(b('403 Forbidden'), rv.data)
+            cookie = self.getCookie(rv, self.csrf._csrf_name)
+            self.assertEqual(cookie, None)
 
     def getCookie(self, response, cookie_name):
         cookies = response.headers.getlist('Set-Cookie')
@@ -280,90 +407,30 @@
         return None
 
 
-class SeaSurfTestCaseIncludeViews(BaseTestCase):
-    def setUp(self):
-        app = Flask(__name__)
-        app.debug = True
-        app.secret_key = '1234'
-        app.config['SEASURF_INCLUDE_OR_EXEMPT_VIEWS'] = 'include'
-
-        self.app = app
-
-        csrf = SeaSurf()
-        csrf._csrf_disable = False
-        self.csrf = csrf
-
-        # Initialize CSRF protection.
-        self.csrf.init_app(app)
-
-        @csrf.include
-        @app.route('/foo', methods=['POST'])
-        @app.route('/foo/<term>', methods=['POST'])
-        def foo(term=None):
-            return 'bar'
-
-        @app.route('/bar', methods=['POST'])
-        @app.route('/bar/<term>', methods=['POST'])
-        def bar(term=None):
-            return 'foo'
-
-    def test_include_view(self):
-        rv = self.app.test_client().post('/foo')
-        self.assertIn(b('403 Forbidden'), rv.data)
-
-        rv = self.app.test_client().post(u'/foo/\xf8')
-        self.assertIn(b('403 Forbidden'), rv.data)
-
-    def test_token_validation(self):
-        # should produce a logger warning
-        rv = self.app.test_client().post('/bar')
-        self.assertIn(b('foo'), rv.data)
-
-        rv = self.app.test_client().post(u'/bar/\xf8')
-        self.assertIn(b('foo'), rv.data)
-
-
-class SeaSurfTestCaseExemptUrls(BaseTestCase):
-    def setUp(self):
-        app = Flask(__name__)
-        app.debug = True
-        app.secret_key = '1234'
-
-        self.app = app
-
-        csrf = SeaSurf()
-        csrf._csrf_disable = False
-        self.csrf = csrf
-
-        # Initialize CSRF protection.
-        self.csrf.init_app(app)
-        self.csrf.exempt_urls(('/foo',))
-
-        @app.route('/foo/baz', methods=['POST'])
-        def foobaz():
-            return 'bar'
-
-        @app.route('/foo/quz', methods=['POST'])
-        def fooquz():
-            return 'bar'
-
-        @app.route('/bar', methods=['POST'])
-        def bar():
-            return 'foo'
-
-    def test_exempt_view(self):
-        rv = self.app.test_client().post('/foo/baz')
-        self.assertIn(b('bar'), rv.data)
+class SeaSurfTestManualValidation(unittest.TestCase):
+    def setUp(self):
+        app = Flask(__name__)
+        app.debug = True
+        app.secret_key = '1234'
+
+        self.app = app
+
+        csrf = SeaSurf()
+        csrf._csrf_disable = False
+        self.csrf = csrf
+
+        # Initialize CSRF protection.
+        self.csrf.init_app(app)
+
+        @csrf.exempt
+        @app.route('/manual', methods=['POST'])
+        def manual():
+            csrf.validate()
+            return 'bar'
+
+    def test_can_manually_validate_exempt_views(self):
         with self.app.test_client() as c:
-            rv = c.post('/foo/quz')
-            self.assertIn(b('bar'), rv.data)
-            cookie = self.getCookie(rv, self.csrf._csrf_name)
-            self.assertEqual(cookie, None)
-
-    def test_token_validation(self):
-        with self.app.test_client() as c:
-            # should produce a logger warning
-            rv = c.post('/bar')
+            rv = c.post('/manual')
             self.assertIn(b('403 Forbidden'), rv.data)
             cookie = self.getCookie(rv, self.csrf._csrf_name)
             token = self.csrf._get_token()
@@ -378,114 +445,6 @@
         return None
 
 
-class SeaSurfTestCaseDisableCookie(unittest.TestCase):
-    def setUp(self):
-        app = Flask(__name__)
-        app.debug = True
-        app.secret_key = '1234'
-
-        self.app = app
-
-        csrf = SeaSurf()
-        csrf._csrf_disable = False
-        self.csrf = csrf
-
-        # Initialize CSRF protection.
-        self.csrf.init_app(app)
-
-        @self.csrf.disable_cookie
-        def disable_cookie(response):
-            if request.path == '/foo/baz':
-                return True
-            if request.path == '/manual':
-                return True
-            return False
-
-        @app.route('/foo/baz', methods=['GET'])
-        def foobaz():
-            return 'bar'
-
-        @app.route('/foo/quz', methods=['GET'])
-        def fooquz():
-            return 'bar'
-
-        @csrf.exempt
-        @app.route('/manual', methods=['POST'])
-        def manual():
-            csrf.validate()
-            return 'bar'
-
-    def test_has_csrf_cookie(self):
-        with self.app.test_client() as c:
-            rv = c.get('/foo/quz')
-            self.assertIn(b('bar'), rv.data)
-            cookie = self.getCookie(rv, self.csrf._csrf_name)
-            token = self.csrf._get_token()
-            self.assertEqual(cookie, token)
-
-    def test_no_csrf_cookie(self):
-        with self.app.test_client() as c:
-            rv = c.get('/foo/baz')
-            cookie = self.getCookie(rv, self.csrf._csrf_name)
-            self.assertEqual(cookie, None)
-
-    def test_no_csrf_cookie_even_after_manually_validated(self):
-        with self.app.test_client() as c:
-            rv = c.post('/manual')
-            self.assertIn(b('403 Forbidden'), rv.data)
-            cookie = self.getCookie(rv, self.csrf._csrf_name)
-            self.assertEqual(cookie, None)
-
-    def getCookie(self, response, cookie_name):
-        cookies = response.headers.getlist('Set-Cookie')
-        for cookie in cookies:
-            key, value = list(parse_cookie(cookie).items())[0]
-            if key == cookie_name:
-                return value
-        return None
-
-
-class SeaSurfTestManualValidation(unittest.TestCase):
-    def setUp(self):
-        app = Flask(__name__)
-        app.debug = True
-        app.secret_key = '1234'
-
-        self.app = app
-
-        csrf = SeaSurf()
-        csrf._csrf_disable = False
-        self.csrf = csrf
-
-        # Initialize CSRF protection.
-        self.csrf.init_app(app)
-
-        @csrf.exempt
-        @app.route('/manual', methods=['POST'])
-        def manual():
-            csrf.validate()
-            return 'bar'
-
-<<<<<<< HEAD
-=======
-    def test_can_manually_validate_exempt_views(self):
-        with self.app.test_client() as c:
-            rv = c.post('/manual')
-            self.assertIn(b('403 Forbidden'), rv.data)
-            cookie = self.getCookie(rv, self.csrf._csrf_name)
-            token = self.csrf._get_token()
-            self.assertEqual(cookie, token)
-
-    def getCookie(self, response, cookie_name):
-        cookies = response.headers.getlist('Set-Cookie')
-        for cookie in cookies:
-            key, value = list(parse_cookie(cookie).items())[0]
-            if key == cookie_name:
-                return value
-        return None
-
-
->>>>>>> b2895b1e
 class SeaSurfTestCaseSave(BaseTestCase):
     def setUp(self):
         app = Flask(__name__)
@@ -520,11 +479,9 @@
             self.assertIn(b('bar'), rv.data)
             self.assertEqual(rv.headers['X-Session-Modified'], 'False')
 
-
-<<<<<<< HEAD
-
-=======
->>>>>>> b2895b1e
+    def assertIn(self, value, container):
+        self.assertTrue(value in container)
+
 class SeaSurfTestCaseReferer(BaseTestCase):
     def setUp(self):
         app = Flask(__name__)
@@ -573,86 +530,6 @@
                 headers={'Referer': u'https://www.evil.com/\xf8'})
 
             self.assertEqual(200, rv.status_code)
-
-
-class SeaSurfTestCaseSetCookie(BaseTestCase):
-    '''
-    Tests the Set-Cookie header behavior
-
-    SeaSurf should add the Set-Cookie header for `_csrf_name` when
-    the request does not have a matching cookie or a token is requested
-    in the template for that request.
-
-    Other requests (e.g, AJAX calls) do not require the Set-Cookie header,
-    which has the side affect of breaking caches.
-    '''
-    def setUp(self):
-        app = Flask(__name__)
-        app.debug = True
-        app.secret_key = '1234'
-        self.app = app
-
-        csrf = SeaSurf()
-        csrf._csrf_disable = False
-        self.csrf = csrf
-
-        self.csrf.init_app(app)
-
-        @app.route('/foo', methods=['GET'])
-        def foo():
-            return 'bar'
-
-        @app.route('/bar', methods=['POST'])
-        def bar():
-            return 'foo'
-
-        @app.route('/baz', methods=['GET'])
-        def baz():
-            return render_template_string('{{ csrf_token() }}')
-
-    def test_header_set_cookie(self):
-        '''
-        Test that the Set-Cookie header was passed on a new request
-        '''
-        with self.app.test_client() as client:
-            res1 = client.get('/foo')
-
-            self.assertIn(self.csrf._csrf_name,
-                          res1.headers.get('Set-Cookie', ''),
-                          'CSRF cookie should have been set if the client has no cookie')
-
-            res2 = client.get('/foo')
-
-            self.assertNotIn(self.csrf._csrf_name,
-                             res2.headers.get('Set-Cookie', ''),
-                             'CSRF cookie should not be set if the client provided a matching cookie')
-
-            res3 = client.get('/baz')
-
-            self.assertIn(self.csrf._csrf_name,
-                          res3.headers.get('Set-Cookie', ''),
-                          'CSRF cookie always be re-set if a token is requested by the template')
-
-            client.cookie_jar.clear()
-
-            res4 = client.get('/foo')
-
-            self.assertIn(self.csrf._csrf_name,
-                          res4.headers.get('Set-Cookie', ''),
-                          'CSRF cookie always be re-set if a token is requested by the template')
-
-    def test_header_set_on_post(self):
-        with self.app.test_client() as client:
-            headers = {}
-            res1 = client.post('/bar', headers=headers)
-            self.assertEqual(res1.status_code, 403)
-
-            for cookie in client.cookie_jar:
-                if cookie.name == self.csrf._csrf_name:
-                    headers[self.csrf._csrf_header_name] = cookie.value
-
-            res2 = client.post('/bar', headers=headers)
-            self.assertEqual(res2.status_code, 200)
 
 
 def suite():
@@ -661,14 +538,10 @@
     suite.addTest(unittest.makeSuite(SeaSurfTestCaseExemptViews))
     suite.addTest(unittest.makeSuite(SeaSurfTestCaseIncludeViews))
     suite.addTest(unittest.makeSuite(SeaSurfTestCaseExemptUrls))
-    suite.addTest(unittest.makeSuite(SeaSurfTestCaseDisableCookie))
     suite.addTest(unittest.makeSuite(SeaSurfTestCaseSave))
     suite.addTest(unittest.makeSuite(SeaSurfTestCaseSetCookie))
-<<<<<<< HEAD
-=======
     suite.addTest(unittest.makeSuite(SeaSurfTestCaseReferer))
     suite.addTest(unittest.makeSuite(SeaSurfTestManualValidation))
->>>>>>> b2895b1e
     return suite
 
 
